﻿<?xml version="1.0" encoding="utf-8"?>
<Project Sdk="Microsoft.NET.Sdk">
    <PropertyGroup>
        <OutputType>Exe</OutputType>
        <GenerateProgramFile>false</GenerateProgramFile>
        <TargetFrameworks>net6.0;net48</TargetFrameworks>
        <AssemblyName>MathNet.Numerics.FSharp.Tests</AssemblyName>
        <RootNamespace>MathNet.Numerics.Tests</RootNamespace>
        <IsPackable>false</IsPackable>
        <VersionPrefix>5.0.0</VersionPrefix>
        <VersionSuffix>alpha02</VersionSuffix>
        <NoWarn>44;2003</NoWarn>
        <GenerateDocumentationFile>false</GenerateDocumentationFile>
    </PropertyGroup>
    <ItemGroup>
        <ProjectReference Include="..\FSharp\FSharp.fsproj" />
        <ProjectReference Include="..\TestData\TestData.csproj" />
    </ItemGroup>
    <ItemGroup>
        <Compile Include="AssemblyInfo.fs" />
        <Compile Include="VectorTests.fs" />
        <Compile Include="SparseVectorTests.fs" />
        <Compile Include="DenseVectorTests.fs" />
        <Compile Include="MatrixTests.fs" />
        <Compile Include="SparseMatrixTests.fs" />
        <Compile Include="DenseMatrixTests.fs" />
        <Compile Include="Utilities.fs" />
        <Compile Include="BigRationalTests.fs" />
        <Compile Include="RandomVariableTests.fs" />
        <Compile Include="PokerTests.fs" />
        <Compile Include="FitTests.fs" />
        <Compile Include="FindRootsTests.fs" />
        <Compile Include="QuaternionTests.fs" />
        <Compile Include="Main.fs" />
    </ItemGroup>
    <ItemGroup>
<<<<<<< HEAD
=======
        <PackageReference Include="FSharp.Core" Version="6.0.6" />
        <PackageReference Include="System.ValueTuple" Version="4.5.0" Condition="'$(TargetFramework)' == 'net461'" />
>>>>>>> 717a6a6f
        <PackageReference Include="NUnit" Version="3.13.3" />
        <PackageReference Include="NUnitLite" Version="3.13.3" />
        <PackageReference Include="FsUnit" Version="5.0.5" />
        <PackageReference Include="Microsoft.NET.Test.Sdk" Version="17.3.2" />
        <PackageReference Include="Microsoft.NETFramework.ReferenceAssemblies" Version="1.0.3">
            <PrivateAssets>all</PrivateAssets>
            <IncludeAssets>runtime; build; native; contentfiles; analyzers; buildtransitive</IncludeAssets>
        </PackageReference>
    </ItemGroup>
</Project><|MERGE_RESOLUTION|>--- conflicted
+++ resolved
@@ -34,11 +34,8 @@
         <Compile Include="Main.fs" />
     </ItemGroup>
     <ItemGroup>
-<<<<<<< HEAD
-=======
         <PackageReference Include="FSharp.Core" Version="6.0.6" />
         <PackageReference Include="System.ValueTuple" Version="4.5.0" Condition="'$(TargetFramework)' == 'net461'" />
->>>>>>> 717a6a6f
         <PackageReference Include="NUnit" Version="3.13.3" />
         <PackageReference Include="NUnitLite" Version="3.13.3" />
         <PackageReference Include="FsUnit" Version="5.0.5" />
